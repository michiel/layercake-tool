--- conflicted
+++ resolved
@@ -39,7 +39,18 @@
   }
 `
 
-<<<<<<< HEAD
+const GET_PROJECTS = gql`
+  query GetProjects {
+    projects {
+      id
+      name
+      description
+      createdAt
+      updatedAt
+    }
+  }
+`
+
 // Zod schema for form validation
 const createProjectSchema = z.object({
   name: z
@@ -52,19 +63,6 @@
 })
 
 type CreateProjectFormValues = z.infer<typeof createProjectSchema>
-=======
-const GET_PROJECTS = gql`
-  query GetProjects {
-    projects {
-      id
-      name
-      description
-      createdAt
-      updatedAt
-    }
-  }
-`
->>>>>>> 0638bb6a
 
 interface CreateProjectModalProps {
   opened: boolean
